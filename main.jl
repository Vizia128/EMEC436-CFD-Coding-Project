--- conflicted
+++ resolved
@@ -105,11 +105,7 @@
     divg = 1
     while iter ≤ itermax && divg ≥ ϵ
         for i in 2:n+1, j in 2:m+1
-<<<<<<< HEAD
             P[i,j] = (1-ω)*P[i,j] + ω/(2*(dxi2+dyi2))*(dxi2*(P[i-1,j] + P[i+1,j]) + dyi2*(P[i,j-1] + P[i,j+1]) - rhs[i-1,j-1])
-=======
-            P[i,j] = (1-ω)*P[i,j] + ω*inv(2*(dxi2+dyi2))*(dxi2*(P[i-1,j] + P[i+1,j]) + dyi2*(P[i,j-1] + P[i,j+1]) - rhs[i-1,j-1])
->>>>>>> eb7d7e9c
         end
 
         # update the pressure boundary conditions in the ghost cells
@@ -203,7 +199,6 @@
 
         t += dt
         t_step += 1
-<<<<<<< HEAD
         if abs(t_slice - t) < 0.1
             Ut[:,:,t_slice] = U
             Vt[:,:,t_slice] = V
@@ -211,24 +206,13 @@
             t_slice += 1
         end
         println("t_step: $t_step , t: $(round(t; digits=6)) , divg: $(round(divg; digits=6)) , maxP: $(round(maximum(P); digits=6)) , maxU: $(round(maximum(U); digits=6)) , maxV: $(round(maximum(V); digits=6))")
-=======
-        
-        # Ut[:,:,t_step] = U
-        # Vt[:,:,t_step] = V
-        # Pt[:,:,t_step] = P
-        println("t_step: $t_step , t: $(round(t; digits=6)) , divg: $divg)")
->>>>>>> eb7d7e9c
     end
 
     return postProc(U, V, P, params)
 end
 
 function main()
-<<<<<<< HEAD
     params = Parameters(;n=32, m=32, t_end = 35)
-=======
-    params = Parameters(;n=36, m=36, t_end=1)
->>>>>>> eb7d7e9c
     return fluidsolve(params)
 end
 
